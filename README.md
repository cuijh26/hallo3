--- conflicted
+++ resolved
@@ -3,11 +3,7 @@
 <div align='center'>
     <a href='https://github.com/cuijh26' target='_blank'>Jiahao Cui</a><sup>1</sup>&emsp;
     <a href='https://github.com/crystallee-ai' target='_blank'>Hui Li</a><sup>1</sup>&emsp;
-<<<<<<< HEAD
-    <a href='https://github.com/subazinga' target='_blank'>Yun Zhan</a><sup>1</sup>&emsp;
-=======
     <a href='https://github.com/subazinga' target='_blank'>Yun Zhang</a><sup>1</sup>&emsp;
->>>>>>> 4c52cd1a
     <a href='https://github.com/NinoNeumann' target='_blank'>Hanlin Shang</a><sup>1</sup>&emsp;
     <a href='https://github.com/Kaihui-Cheng' target='_blank'>Kaihui Cheng</a><sup>1</sup>&emsp;
     <a href='https://github.com/mayuqi7777' target='_blank'>Yuqi Ma</a><sup>1</sup>&emsp;
@@ -33,8 +29,6 @@
 </div>
 <br>
 
-<<<<<<< HEAD
-=======
 <table align='center' border="0" style="width: 100%; text-align: center; margin-top: 80px;">
   <tr>
     <td>
@@ -43,7 +37,6 @@
   </tr>
 </table>
 
->>>>>>> 4c52cd1a
 ## 📸 Showcase
 
 <table border="0" style="width: 100%; text-align: left; margin-top: 20px;">
@@ -185,8 +178,6 @@
 
 ### 🎮 Run Inference
 
-<<<<<<< HEAD
-=======
 #### Gradio UI 
 
 To run the Gradio UI simply run `scripts/app.py`:
@@ -199,7 +190,6 @@
 
 #### Batch
 
->>>>>>> 4c52cd1a
 Simply to run the `scripts/inference_long_batch.sh`:
 
 ```bash
